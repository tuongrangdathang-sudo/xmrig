/* XMRig
 * Copyright 2010      Jeff Garzik <jgarzik@pobox.com>
 * Copyright 2012-2014 pooler      <pooler@litecoinpool.org>
 * Copyright 2014      Lucas Jones <https://github.com/lucasjones>
 * Copyright 2014-2016 Wolf9466    <https://github.com/OhGodAPet>
 * Copyright 2016      Jay D Dee   <jayddee246@gmail.com>
 * Copyright 2017-2018 XMR-Stak    <https://github.com/fireice-uk>, <https://github.com/psychocrypt>
 * Copyright 2016-2018 XMRig       <https://github.com/xmrig>, <support@xmrig.com>
 *
 *   This program is free software: you can redistribute it and/or modify
 *   it under the terms of the GNU General Public License as published by
 *   the Free Software Foundation, either version 3 of the License, or
 *   (at your option) any later version.
 *
 *   This program is distributed in the hope that it will be useful,
 *   but WITHOUT ANY WARRANTY; without even the implied warranty of
 *   MERCHANTABILITY or FITNESS FOR A PARTICULAR PURPOSE. See the
 *   GNU General Public License for more details.
 *
 *   You should have received a copy of the GNU General Public License
 *   along with this program. If not, see <http://www.gnu.org/licenses/>.
 */


#include <stdarg.h>
#include <stdio.h>
#include <stdlib.h>
#include <string.h>
#include <time.h>


#include "interfaces/ILogBackend.h"
#include "log/Log.h"


Log *Log::m_self = nullptr;


void Log::message(Log::Level level, const char* fmt, ...)
{
    uv_mutex_lock(&m_mutex);

    va_list args;
    va_list copy;
    va_start(args, fmt);

    for (ILogBackend *backend : m_backends) {
        va_copy(copy, args);
        backend->message(level, fmt, copy);
        va_end(copy);
    }

<<<<<<< HEAD
    uv_mutex_unlock(&m_mutex);
=======
    va_end(args);
>>>>>>> 8d9025f2
}


void Log::text(const char* fmt, ...)
{
    uv_mutex_lock(&m_mutex);

    va_list args;
    va_list copy;
    va_start(args, fmt);

    for (ILogBackend *backend : m_backends) {
        va_copy(copy, args);
        backend->text(fmt, copy);
        va_end(copy);
    }

    va_end(args);

    uv_mutex_unlock(&m_mutex);
}


Log::~Log()
{
    for (auto backend : m_backends) {
        delete backend;
    }
}<|MERGE_RESOLUTION|>--- conflicted
+++ resolved
@@ -50,11 +50,9 @@
         va_end(copy);
     }
 
-<<<<<<< HEAD
+    va_end(args);
+
     uv_mutex_unlock(&m_mutex);
-=======
-    va_end(args);
->>>>>>> 8d9025f2
 }
 
 
