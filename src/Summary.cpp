/* XMRig
 * Copyright 2010      Jeff Garzik <jgarzik@pobox.com>
 * Copyright 2012-2014 pooler      <pooler@litecoinpool.org>
 * Copyright 2014      Lucas Jones <https://github.com/lucasjones>
 * Copyright 2014-2016 Wolf9466    <https://github.com/OhGodAPet>
 * Copyright 2016      Jay D Dee   <jayddee246@gmail.com>
 * Copyright 2017-2019 XMR-Stak    <https://github.com/fireice-uk>, <https://github.com/psychocrypt>
 * Copyright 2018-2019 SChernykh   <https://github.com/SChernykh>
 * Copyright 2016-2019 XMRig       <support@xmrig.com>
 *
 *   This program is free software: you can redistribute it and/or modify
 *   it under the terms of the GNU General Public License as published by
 *   the Free Software Foundation, either version 3 of the License, or
 *   (at your option) any later version.
 *
 *   This program is distributed in the hope that it will be useful,
 *   but WITHOUT ANY WARRANTY; without even the implied warranty of
 *   MERCHANTABILITY or FITNESS FOR A PARTICULAR PURPOSE. See the
 *   GNU General Public License for more details.
 *
 *   You should have received a copy of the GNU General Public License
 *   along with this program. If not, see <http://www.gnu.org/licenses/>.
 */


#include <cinttypes>
#include <cstdio>
#include <uv.h>


#include "backend/cpu/Cpu.h"
#include "base/io/log/Log.h"
#include "base/net/stratum/Pool.h"
#include "core/config/Config.h"
#include "core/Controller.h"
#include "crypto/common/Assembly.h"
#include "crypto/common/VirtualMemory.h"
#include "Summary.h"
#include "version.h"


#ifdef XMRIG_ALGO_RANDOMX
#   include "crypto/rx/RxConfig.h"
#endif


namespace xmrig {


#ifdef XMRIG_FEATURE_ASM
static const char *coloredAsmNames[] = {
    RED_BOLD("none"),
    "auto",
    GREEN_BOLD("intel"),
    GREEN_BOLD("ryzen"),
    GREEN_BOLD("bulldozer")
};


inline static const char *asmName(Assembly::Id assembly)
{
    return coloredAsmNames[assembly];
}
#endif


static void print_memory(Config *config)
{
#   ifdef XMRIG_OS_WIN
    Log::print(GREEN_BOLD(" * ") WHITE_BOLD("%-13s") "%s",
               "HUGE PAGES", config->cpu().isHugePages() ? (VirtualMemory::isHugepagesAvailable() ? GREEN_BOLD("permission granted") : RED_BOLD("unavailable")) : RED_BOLD("disabled"));
#   else
    Log::print(GREEN_BOLD(" * ") WHITE_BOLD("%-13s") "%s", "HUGE PAGES",  config->cpu().isHugePages() ? GREEN_BOLD("supported") : RED_BOLD("disabled"));
#   endif

#   ifdef XMRIG_ALGO_RANDOMX
#   ifdef XMRIG_OS_LINUX
    Log::print(GREEN_BOLD(" * ") WHITE_BOLD("%-13s") "%s",
               "1GB PAGES", (VirtualMemory::isOneGbPagesAvailable() ? (config->rx().isOneGbPages() ? GREEN_BOLD("supported") : YELLOW_BOLD("disabled")) : YELLOW_BOLD("unavailable")));
#   else
    Log::print(GREEN_BOLD(" * ") WHITE_BOLD("%-13s") "%s", "1GB PAGES", YELLOW_BOLD("unavailable"));
#   endif
#   endif
}


static void print_cpu(Config *)
{
    const auto info = Cpu::info();

<<<<<<< HEAD
    Log::print(GREEN_BOLD(" * ") WHITE_BOLD("%-13s%s (%zu)") " %sx64 %sAES%s",
               "CPU",
               info->brand(),
               info->packages(),
               info->isX64()          ? GREEN_BOLD_S : RED_BOLD_S "-",
               info->hasAES()         ? GREEN_BOLD_S : RED_BOLD_S "-",
               info->isVM()           ? RED_BOLD_S " VM" : ""
=======
    Log::print(GREEN_BOLD(" * ") WHITE_BOLD("%-13s%s (%zu)") " %s64-bit %sAES",
               "CPU",
               info->brand(),
               info->packages(),
               info->is64bit()        ? GREEN_BOLD_S : RED_BOLD_S "-",
               info->hasAES()         ? GREEN_BOLD_S : RED_BOLD_S "-"
>>>>>>> 15168950
               );
#   if defined(XMRIG_FEATURE_HWLOC)
    Log::print(WHITE_BOLD("   %-13s") BLACK_BOLD("L2:") WHITE_BOLD("%.1f MB") BLACK_BOLD(" L3:") WHITE_BOLD("%.1f MB")
               CYAN_BOLD(" %zu") "C" BLACK_BOLD("/") CYAN_BOLD("%zu") "T"
#              ifdef XMRIG_FEATURE_HWLOC
               BLACK_BOLD(" NUMA:") CYAN_BOLD("%zu")
#              endif
               , "",
               info->L2() / 1048576.0,
               info->L3() / 1048576.0,
               info->cores(),
               info->threads()
#              ifdef XMRIG_FEATURE_HWLOC
               , info->nodes()
#              endif
               );
#   else
    Log::print(WHITE_BOLD("   %-13s") BLACK_BOLD("threads:") CYAN_BOLD("%zu"),
               "",
               info->threads()
               );
#   endif
}


static void print_memory()
{
    constexpr size_t oneGiB = 1024U * 1024U * 1024U;
    const auto freeMem      = static_cast<double>(uv_get_free_memory());
    const auto totalMem     = static_cast<double>(uv_get_total_memory());

    const double percent = freeMem > 0 ? ((totalMem - freeMem) / totalMem * 100.0) : 100.0;

    Log::print(GREEN_BOLD(" * ") WHITE_BOLD("%-13s") CYAN_BOLD("%.1f/%.1f GB") BLACK_BOLD(" (%.0f%%)"),
               "MEMORY",
               (totalMem - freeMem) / oneGiB,
               totalMem / oneGiB,
               percent
               );
}


static void print_threads(Config *config)
{
    Log::print(GREEN_BOLD(" * ") WHITE_BOLD("%-13s") WHITE_BOLD("%s%d%%"),
               "DONATE",
               config->pools().donateLevel() == 0 ? RED_BOLD_S : "",
               config->pools().donateLevel()
               );

#   ifdef XMRIG_FEATURE_ASM
    if (config->cpu().assembly() == Assembly::AUTO) {
        const Assembly assembly = Cpu::info()->assembly();

        Log::print(GREEN_BOLD(" * ") WHITE_BOLD("%-13sauto:%s"), "ASSEMBLY", asmName(assembly));
    }
    else {
        Log::print(GREEN_BOLD(" * ") WHITE_BOLD("%-13s%s"), "ASSEMBLY", asmName(config->cpu().assembly()));
    }
#   endif
}


static void print_commands(Config *)
{
    if (Log::isColors()) {
        Log::print(GREEN_BOLD(" * ") WHITE_BOLD("COMMANDS     ") MAGENTA_BG_BOLD("h") WHITE_BOLD("ashrate, ")
                                                                 MAGENTA_BG_BOLD("p") WHITE_BOLD("ause, ")
                                                                 MAGENTA_BG_BOLD("r") WHITE_BOLD("esume, ")
                                                                 WHITE_BOLD("re") MAGENTA_BG(WHITE_BOLD_S "s") WHITE_BOLD("ults, ")
                                                                 MAGENTA_BG_BOLD("c") WHITE_BOLD("onnection")
                   );
    }
    else {
        Log::print(" * COMMANDS     'h' hashrate, 'p' pause, 'r' resume, 's' results, 'c' connection");
    }
}


} // namespace xmrig


void xmrig::Summary::print(Controller *controller)
{
    controller->config()->printVersions();
    print_memory(controller->config());
    print_cpu(controller->config());
    print_memory();
    print_threads(controller->config());
    controller->config()->pools().print();

    print_commands(controller->config());
}


<|MERGE_RESOLUTION|>--- conflicted
+++ resolved
@@ -5,8 +5,8 @@
  * Copyright 2014-2016 Wolf9466    <https://github.com/OhGodAPet>
  * Copyright 2016      Jay D Dee   <jayddee246@gmail.com>
  * Copyright 2017-2019 XMR-Stak    <https://github.com/fireice-uk>, <https://github.com/psychocrypt>
- * Copyright 2018-2019 SChernykh   <https://github.com/SChernykh>
- * Copyright 2016-2019 XMRig       <support@xmrig.com>
+ * Copyright 2018-2020 SChernykh   <https://github.com/SChernykh>
+ * Copyright 2016-2020 XMRig       <support@xmrig.com>
  *
  *   This program is free software: you can redistribute it and/or modify
  *   it under the terms of the GNU General Public License as published by
@@ -88,43 +88,27 @@
 {
     const auto info = Cpu::info();
 
-<<<<<<< HEAD
-    Log::print(GREEN_BOLD(" * ") WHITE_BOLD("%-13s%s (%zu)") " %sx64 %sAES%s",
+    Log::print(GREEN_BOLD(" * ") WHITE_BOLD("%-13s%s (%zu)") " %s %sAES%s",
                "CPU",
                info->brand(),
                info->packages(),
-               info->isX64()          ? GREEN_BOLD_S : RED_BOLD_S "-",
+               ICpuInfo::is64bit()    ? GREEN_BOLD("64-bit") : RED_BOLD("32-bit"),
                info->hasAES()         ? GREEN_BOLD_S : RED_BOLD_S "-",
                info->isVM()           ? RED_BOLD_S " VM" : ""
-=======
-    Log::print(GREEN_BOLD(" * ") WHITE_BOLD("%-13s%s (%zu)") " %s64-bit %sAES",
-               "CPU",
-               info->brand(),
-               info->packages(),
-               info->is64bit()        ? GREEN_BOLD_S : RED_BOLD_S "-",
-               info->hasAES()         ? GREEN_BOLD_S : RED_BOLD_S "-"
->>>>>>> 15168950
                );
 #   if defined(XMRIG_FEATURE_HWLOC)
     Log::print(WHITE_BOLD("   %-13s") BLACK_BOLD("L2:") WHITE_BOLD("%.1f MB") BLACK_BOLD(" L3:") WHITE_BOLD("%.1f MB")
                CYAN_BOLD(" %zu") "C" BLACK_BOLD("/") CYAN_BOLD("%zu") "T"
-#              ifdef XMRIG_FEATURE_HWLOC
-               BLACK_BOLD(" NUMA:") CYAN_BOLD("%zu")
-#              endif
-               , "",
+               BLACK_BOLD(" NUMA:") CYAN_BOLD("%zu"),
+               "",
                info->L2() / 1048576.0,
                info->L3() / 1048576.0,
                info->cores(),
-               info->threads()
-#              ifdef XMRIG_FEATURE_HWLOC
-               , info->nodes()
-#              endif
+               info->threads(),
+               info->nodes()
                );
 #   else
-    Log::print(WHITE_BOLD("   %-13s") BLACK_BOLD("threads:") CYAN_BOLD("%zu"),
-               "",
-               info->threads()
-               );
+    Log::print(WHITE_BOLD("   %-13s") BLACK_BOLD("threads:") CYAN_BOLD("%zu"), "", info->threads());
 #   endif
 }
 
